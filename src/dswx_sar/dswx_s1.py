--- conflicted
+++ resolved
@@ -6,17 +6,6 @@
 import time
 from datetime import datetime
 
-from dswx_sar import (mosaic_rtc_burst,
-                      save_mgrs_tiles,
-                      dummy_dswx_s1,
-                      initial_threshold,
-                      fuzzy_value_computation,
-                      refine_with_bimodality,
-                      masking_with_ancillary)
-
-<<<<<<< HEAD
-
-=======
 from dswx_sar import (fuzzy_value_computation,
                       initial_threshold,
                       masking_with_ancillary,
@@ -25,7 +14,6 @@
                       save_mgrs_tiles,
                       refine_with_bimodality,
                       region_growing,)
->>>>>>> cdd2dddd
 from dswx_sar.dswx_runconfig import _get_parser, RunConfig
 from dswx_sar import generate_log
 
@@ -52,7 +40,6 @@
 
     # Estimate threshold for given polarizations
     initial_threshold.run(cfg)
-<<<<<<< HEAD
 
     # Fuzzy value computation
     fuzzy_value_computation.run(cfg)
@@ -60,32 +47,15 @@
     # Region Growing
     region_growing.run(cfg)
 
-    # Create dummpy water map.
-    dummy_dswx_s1.run(cfg)
-
-=======
-
-    # Fuzzy value computation
-    fuzzy_value_computation.run(cfg)
-
-    # Region Growing
-    region_growing.run(cfg)
-
->>>>>>> cdd2dddd
     if dswx_workflow == 'opera_dswx_s1':
         # Land use map
         masking_with_ancillary.run(cfg)
 
-        ### Refinement
+        # Refinement
         refine_with_bimodality.run(cfg)
 
         if processing_cfg.inundated_vegetation.enabled:
-<<<<<<< HEAD
             detect_inundated_vegetation.run(cfg)
-=======
-            #[TODO]detect_inundated_vegetation.run(cfg)
-            pass
->>>>>>> cdd2dddd
 
     # save product as mgrs tiles.
     save_mgrs_tiles.run(cfg)
