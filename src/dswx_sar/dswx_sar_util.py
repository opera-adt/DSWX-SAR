import logging
import matplotlib.pyplot as plt
import os
import shutil
import tempfile
from dataclasses import dataclass

import numpy as np
from osgeo import gdal, osr


np2gdal_conversion = {
  "uint8": 1,
  "int8": 1,
  "uint16": 2,
  "int16": 3,
  "uint32": 4,
  "int32": 5,
  "float32": 6,
  "float64": 7,
  "complex64": 10,
  "complex128": 11,
}

band_assign_value_dict = {
    'no_water': 0 ,
    'water': 1, # water body
    'bright_water_fill': 2,
    'dark_land_mask': 3,
    'landcover_mask': 4,
    'hand_mask': 5,
    'layover_shadow_mask': 6,
    'inundated_vegetation': 7,
    'no_data': 255
}

def get_interpreted_dswx_s1_ctable():
    """Get colortable for DSWx-S1 products
    Returns
    -------
    dswx_ctable: gdal.ColorTable
        colortable for dswx-s1 product
    """
    # create color table
    dswx_ctable = gdal.ColorTable()

    # set color for each value
    dswx_ctable.SetColorEntry(0, (255, 255, 255))  # White - Not water
    dswx_ctable.SetColorEntry(1, (0, 0, 255))  # Blue - Water (high confidence)
    dswx_ctable.SetColorEntry(2, (120, 120,  240 ))  # baby blue - bright water
    dswx_ctable.SetColorEntry(3, (240, 20,  20 ))  # Red - dark land
    dswx_ctable.SetColorEntry(4, (128, 255, 128))  # Light green - Landcover mask
    dswx_ctable.SetColorEntry(5, (200, 200, 200))  # light gray - Hand mask
    dswx_ctable.SetColorEntry(6, (128, 128, 128))  # Gray - Layover/shadow mask
    dswx_ctable.SetColorEntry(7, (200, 200, 50))  # Gray - Inundated vegetation

    dswx_ctable.SetColorEntry(255, (0, 0, 0, 255))  # Black - Not observed (out of Boundary)

    return dswx_ctable

def read_geotiff(input_tif_str, band_ind=None):
    """Read band from geotiff

    Parameters
    ----------
    input_tif_str: str
        geotiff file path to read the band

    band_ind: int
        Index of the band to read, starts from 0


    Returns
    -------
    tifdata: numpy.ndarray
        image from geotiff
    """
    tif = gdal.Open(input_tif_str)
    if band_ind is None:
        tifdata = tif.ReadAsArray()

    else:
        tifdata = tif.GetRasterBand(band_ind + 1).ReadAsArray()

    tif.FlushCache()
    tif = None
    del tif
    print(f" -- Reading {input_tif_str} ... {tifdata.shape}")
    return tifdata

def save_raster_gdal(data, output_file, geotransform,
                     projection, scratch_dir='.',
                     DataType='float32'):
    """Save images using Gdal
    Parameters
    ----------
    data: numpy.ndarray
        Data to save into the file
    output_file: str
        full path for filename to save the DSWx-S1 file
    geotransform: gdal
        gdaltransform information
    projection: gdal
        projection object
    scratch_dir: str
        temporary file path to process COG file.
    DataType: str
        Data types to save the file.
    """
    gdal_type = np2gdal_conversion[str(DataType)]
    image_size = data.shape
    #  Set the Pixel Data (Create some boxes)
    # set geotransform
    if len(image_size) == 3:
        nim = image_size[0]
        ny = image_size[1]
        nx = image_size[2]
    elif len(image_size) == 2:
        ny = image_size[0]
        nx = image_size[1]
        nim = 1

    driver = gdal.GetDriverByName("GTiff")
    output_file_path = os.path.join(output_file)
    gdal_ds = driver.Create(output_file_path, nx, ny, nim, gdal_type)
    gdal_ds.SetGeoTransform(geotransform)
    gdal_ds.SetProjection(projection)

    if nim == 1:
        gdal_ds.GetRasterBand(1).WriteArray(data)
    else:
        for im_ind in range(0, nim):
            gdal_ds.GetRasterBand(im_ind+1).WriteArray(
                np.squeeze(data[im_ind, :, :]))

    gdal_ds.FlushCache()
    gdal_ds = None
    del gdal_ds  # close the dataset (Python object and pointers)

    _save_as_cog(output_file, scratch_dir)

def save_dswx_product(wtr, output_file, geotransform,
                      projection, scratch_dir='.',
                      description=None, metadata=None,
                      **dswx_processed_bands):
    """Save DSWx product for assigned classes with colortable
    Parameters
    ----------
    wtr: numpy.ndarray
        classified image for DSWx-S1 product
    output_file: str
        full path for filename to save the DSWx-S1 file
    geotransform: gdal
        gdaltransform information
    projection: gdal
        projection object
    scratch_dir: str
        temporary file path to process COG file.
    description: str
        description for DSWx-S1
    dswx_processed_bands
        classes to save to output
    """
    shape = wtr.shape
    driver = gdal.GetDriverByName("GTiff")
    wtr = np.asarray(wtr, dtype=np.byte)
    dswx_processed_bands_keys = dswx_processed_bands.keys()
    print(f'Saving dswx product : {output_file} ')

    for band_key in band_assign_value_dict.keys():
        if band_key.lower() in dswx_processed_bands_keys:
            dswx_product_value = band_assign_value_dict[band_key]
            wtr[dswx_processed_bands[band_key.lower()]==1] = dswx_product_value
            print(f'    {band_key.lower()} found {dswx_product_value}')

    gdal_ds = driver.Create(output_file, shape[1], shape[0], 1, gdal.GDT_Byte)
    gdal_ds.SetGeoTransform(geotransform)
    gdal_ds.SetProjection(projection)

    gdal_band = gdal_ds.GetRasterBand(1)
    gdal_band.WriteArray(wtr)
    gdal_band.SetNoDataValue(255)
    gdal_band.SetMetadata(metadata)
    # set color table and color interpretation
    dswx_ctable = get_interpreted_dswx_s1_ctable()
    gdal_band.SetRasterColorTable(dswx_ctable)
    gdal_band.SetRasterColorInterpretation(
        gdal.GCI_PaletteIndex)

    if description is not None:
        gdal_band.SetDescription(description)

    gdal_band.FlushCache()
    gdal_band = None

    gdal_ds.FlushCache()
    gdal_ds = None
    del gdal_ds  # close the dataset (Python object and pointers)

    _save_as_cog(output_file, scratch_dir)

def _save_as_cog(filename, scratch_dir = '.', logger = None,
                flag_compress=True, ovr_resamp_algorithm=None,
                compression='DEFLATE', nbits=None):
    """Save (overwrite) a GeoTIFF file as a cloud-optimized GeoTIFF.

    Parameters
    ----------
    filename: str
            GeoTIFF to be saved as a cloud-optimized GeoTIFF
    scratch_dir: str (optional)
            Temporary Directory
    ovr_resamp_algorithm: str (optional)
            Resampling algorithm for overviews.
            Options: "AVERAGE", "AVERAGE_MAGPHASE", "RMS", "BILINEAR",
            "CUBIC", "CUBICSPLINE", "GAUSS", "LANCZOS", "MODE",
            "NEAREST", or "NONE". Defaults to "NEAREST", if integer, and
            "CUBICSPLINE", otherwise.
    compression: str (optional)
            Compression type.
            Optional: "NONE", "LZW", "JPEG", "DEFLATE", "ZSTD", "WEBP",
            "LERC", "LERC_DEFLATE", "LERC_ZSTD", "LZMA"
    """
    if logger is None:
        logger = logging.getLogger('proteus')

    logger.info('        COG step 1: add overviews')
    gdal_ds = gdal.Open(filename, gdal.GA_Update)
    gdal_dtype = gdal_ds.GetRasterBand(1).DataType
    dtype_name = gdal.GetDataTypeName(gdal_dtype).lower()

    overviews_list = [4, 16, 64, 128]

    is_integer = 'byte' in dtype_name  or 'int' in dtype_name
    if ovr_resamp_algorithm is None and is_integer:
        ovr_resamp_algorithm = 'NEAREST'
    elif ovr_resamp_algorithm is None:
        ovr_resamp_algorithm = 'CUBICSPLINE'

    gdal_ds.BuildOverviews(ovr_resamp_algorithm, overviews_list,
                           gdal.TermProgress_nocb)

    del gdal_ds  # close the dataset (Python object and pointers)
    external_overview_file = filename + '.ovr'
    if os.path.isfile(external_overview_file):
        os.remove(external_overview_file)

    logger.info('        COG step 2: save as COG')
    temp_file = tempfile.NamedTemporaryFile(
                    dir=scratch_dir, suffix='.tif').name

    # Blocks of 512 x 512 => 256 KiB (UInt8) or 1MiB (Float32)
    tile_size = 512
    gdal_translate_options = ['BIGTIFF=IF_SAFER',
                              'MAX_Z_ERROR=0',
                              'TILED=YES',
                              f'BLOCKXSIZE={tile_size}',
                              f'BLOCKYSIZE={tile_size}',
                              'COPY_SRC_OVERVIEWS=YES']

    if compression:
        gdal_translate_options += [f'COMPRESS={compression}']

    if is_integer:
        gdal_translate_options += ['PREDICTOR=2']
    else:
        gdal_translate_options += ['PREDICTOR=3']

    if nbits is not None:
        gdal_translate_options += [f'NBITS={nbits}']

        # suppress type casting errors
        gdal.SetConfigOption('CPL_LOG', '/dev/null')

    gdal.Translate(temp_file, filename,
                   creationOptions=gdal_translate_options)

    shutil.move(temp_file, filename)


<<<<<<< HEAD
    logger.info('        COG step 3: validate')
    try:
        from rtc.extern.validate_cloud_optimized_geotiff import main as validate_cog
    except ModuleNotFoundError:
        logger.info('WARNING could not import module validate_cloud_optimized_geotiff')
        return

    argv = ['--full-check=yes', filename]
    validate_cog_ret = validate_cog(argv)
    if validate_cog_ret == 0:
        logger.info(f'        file "{filename}" is a valid cloud optimized'
                    ' GeoTIFF')
    else:
        logger.warning(f'        file "{filename}" is NOT a valid cloud'
                       f' optimized GeoTIFF!')
=======
>>>>>>> 159af91c

def change_epsg_tif(input_tif, output_tif, epsg_output):
    """Resample the input geotiff image to new EPSG code.
    Parameters
    ----------
    input_tif: str
        geotiff file path to be changed
    output_tif: str
        geotiff file path to be saved
    epsg_output: int
        new EPSG code
    """
    metadata = get_meta_from_tif(input_tif)
    opt = gdal.WarpOptions(dstSRS=f'EPSG:{epsg_output}',
                     resampleAlg='nearest',
                     dstNodata='Nan',
                     xRes=metadata['geotransform'][1],
                     yRes=metadata['geotransform'][5],
                     format='GTIFF')

    gdal.Warp(output_tif, input_tif, options=opt)


def get_meta_from_tif(tif_file_name):
    """Read metadata from geotiff
    Parameters
    ----------
    input_tif_str: str
        geotiff file path to read the band
    Returns
    -------
    meta_dict: dict
        dictionary containing geotransform, projection, image size,
        utmzone, and epsg code.
    """
    if type(tif_file_name) is list:
        tif_name = tif_file_name[0]
    else:
        tif_name = tif_file_name
    tif_gdal = gdal.Open(tif_name)
    meta_dict = {}
    meta_dict['geotransform'] = tif_gdal.GetGeoTransform()
    meta_dict['projection'] = tif_gdal.GetProjection()
    meta_dict['length'] = tif_gdal.RasterYSize
    meta_dict['width'] = tif_gdal.RasterXSize
    proj = osr.SpatialReference(wkt=meta_dict['projection'])
    meta_dict['utmzone'] = proj.GetUTMZone()
    output_epsg = proj.GetAttrValue('AUTHORITY',1)
    meta_dict['epsg'] = output_epsg
    tif_gdal = None

    return meta_dict


def get_raster_block(raster_path, block_param):
    ''' Get a block of data from raster.
        Raster can be a HDF5 file or a GDAL-friendly raster

    Parameters
    ----------
    raster_path: str
        raster path where a block is to be read from. String value represents a
        filepath for GDAL rasters.
    block_param: BlockParam
        Object specifying size of block and where to read from raster,
        and amount of padding for the read array

    Returns
    -------
    data_block: np.ndarray
        Block read from raster with shape specified in block_param.
    '''
    # Open input data using GDAL to get raster length
    ds_data = gdal.Open(raster_path, gdal.GA_Update)
    data_block = ds_data.GetRasterBand(1).ReadAsArray(
                                            0,
                                            block_param.read_start_line,
                                            block_param.data_width,
                                            block_param.read_length)

    # Pad igram_block with zeros according to pad_length/pad_width
    data_block = np.pad(data_block, block_param.block_pad,
                        mode='constant', constant_values=0)

    return data_block

def write_raster_block(out_raster, data, 
                        block_param, geotransform, projection,
                        DataType='byte'):
    ''' Write processed block to out_raster.

    Parameters
    ----------
    out_raster: h5py.Dataset or str
        Raster where data (i.e., filtered data) needs to be written.
        String value represents filepath for GDAL rasters.
    data: np.ndarray
        Filtered data to write to out_raster.
    block_param: BlockParam
        Object specifying where and how much to write to out_raster.
    '''
    if DataType == 'float32':
        Gdal_type = gdal.GDT_Float32
    elif DataType == 'uint16':
        Gdal_type = gdal.GDT_UInt16
    elif DataType == 'byte':
        Gdal_type = gdal.GDT_Byte
    elif DataType == 'int16':
        Gdal_type = gdal.GDT_Int16
    elif DataType == 'int32':
        Gdal_type = gdal.GDT_Int32

    if block_param.write_start_line == 0:
        driver = gdal.GetDriverByName('GTiff')
        ds_data = driver.Create(out_raster, 
                                block_param.data_width,
                                block_param.data_length,
                                1, Gdal_type)
        ds_data.SetGeoTransform(geotransform)
        ds_data.SetProjection(projection)
        ds_data.WriteArray(data, xoff=0, yoff=0)
    else:
        ds_data = gdal.Open(out_raster, gdal.GA_Update)
        ds_data.GetRasterBand(1).WriteArray(
                data, 
                xoff=0, 
                yoff=block_param.write_start_line)

def block_param_generator(lines_per_block, data_shape, pad_shape):
    ''' Generator for block specific parameter class.

    Parameters
    ----------
    lines_per_block: int
        Lines to be processed per block (in batch).
    data_shape: tuple(int, int)
        Length and width of input raster.
    pad_shape: tuple(int, int)
        Padding for the length and width of block to be filtered.

    Returns
    -------
    _: BlockParam
        BlockParam object for current block
    '''
    data_length, data_width = data_shape
    pad_length, pad_width = pad_shape
    half_path_length = pad_length // 2
    half_path_width = pad_width // 2
    # Calculate number of blocks to break raster into
    num_blocks = int(np.ceil(data_length / lines_per_block))

    for block in range(num_blocks):
        start_line = block * lines_per_block

        # Discriminate between first, last, and middle blocks
        first_block = block == 0
        last_block = block == num_blocks - 1 or num_blocks == 1
        middle_block = not first_block and not last_block

        # Determine block size; Last block uses leftover lines
        block_length = data_length - start_line if last_block else lines_per_block

        # Determine padding along length. Full padding for middle blocks
        # Half padding for start and end blocks
        read_length_pad = pad_length if middle_block else half_path_length

        # Determine 1st line of output
        write_start_line = block * lines_per_block

        # Determine 1st dataset line to read. Subtract half padding length
        # to account for additional lines to be read.
        read_start_line = block * lines_per_block - half_path_length

        # If applicable, save negative start line as deficit to account for later
        read_start_line, start_line_deficit = (
            0, read_start_line) if read_start_line < 0 else (
            read_start_line, 0)

        # Initial guess at number lines to read; accounting for negative start at the end
        read_length = block_length + read_length_pad
        if not first_block:
            read_length -= abs(start_line_deficit)

        # Check for over-reading and adjust lines read as needed
        end_line_deficit = min(
            data_length - read_start_line - read_length, 0)
        read_length -= abs(end_line_deficit)

        # Determine block padding in length
        if first_block:
            # Only the top part of the block should be padded. If end_deficit_line=0
            # we have a sufficient number of lines to be read in the subsequent block
            top_pad = half_path_length
            bottom_pad = abs(end_line_deficit)
        elif last_block:
            # Only the bottom part of the block should be padded
            top_pad = abs(
                start_line_deficit) if start_line_deficit < 0 else 0
            bottom_pad = half_path_length
        else:
            # Top and bottom should be added taking into account line deficit
            top_pad = abs(
                start_line_deficit) if start_line_deficit < 0 else 0
            bottom_pad = abs(end_line_deficit)

        block_pad = ((top_pad, bottom_pad),
                     (half_path_width, half_path_width))

        yield BlockParam(block_length, write_start_line, read_start_line, read_length, block_pad, data_width, data_length)

    return


@dataclass
class BlockParam:
    '''
    Class for block specific parameters
    Facilitate block parameters exchange between functions
    '''
    # Length of current block to filter; padding not included
    block_length: int

    # First line to write to for current block
    write_start_line: int

    # First line to read from dataset for current block
    read_start_line: int

    # Number of lines to read from dataset for current block
    read_length: int

    # Padding to be applied to read in current block. First tuple is padding to
    # be applied to top/bottom (along length). Second tuple is padding to be
    # applied to left/right (along width). Values in second tuple do not change;
    # included in class so one less value is passed between functions.
    block_pad: tuple

    # Width of current block. Value does not change per block; included to
    # in class so one less value is to be passed between functions.
    data_width: int

    data_length: int


def intensity_display(intensity, outputdir, pol, immin=-30, immax=0):
    """save intensity images into png file

    Parameters
    ----------
    intensity: numpy.ndarray
        2 dimensional array containing linear intensity
    outputdir: str
        path for output directory
    pol: str
        specific polarization added to the file name
    immin: float
        mininum dB value for displaying intensity
    immax: float
        maximum dB value for displaying intensity
    """
    plt.figure(figsize=(20, 20))
    _, ax = plt.subplots(1, 1, figsize=(15, 15))
    ax.imshow(10*np.log10(intensity), cmap = plt.get_cmap('gray'),

                   vmin=immin,vmax=immax)
    plt.title('RTC')
    plt.savefig(os.path.join(outputdir, 'RTC_intensity_{}'.format(pol)))<|MERGE_RESOLUTION|>--- conflicted
+++ resolved
@@ -277,25 +277,6 @@
 
     shutil.move(temp_file, filename)
 
-
-<<<<<<< HEAD
-    logger.info('        COG step 3: validate')
-    try:
-        from rtc.extern.validate_cloud_optimized_geotiff import main as validate_cog
-    except ModuleNotFoundError:
-        logger.info('WARNING could not import module validate_cloud_optimized_geotiff')
-        return
-
-    argv = ['--full-check=yes', filename]
-    validate_cog_ret = validate_cog(argv)
-    if validate_cog_ret == 0:
-        logger.info(f'        file "{filename}" is a valid cloud optimized'
-                    ' GeoTIFF')
-    else:
-        logger.warning(f'        file "{filename}" is NOT a valid cloud'
-                       f' optimized GeoTIFF!')
-=======
->>>>>>> 159af91c
 
 def change_epsg_tif(input_tif, output_tif, epsg_output):
     """Resample the input geotiff image to new EPSG code.
