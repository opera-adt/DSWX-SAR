from osgeo import gdal
from osgeo import osr
import numpy as np
import os
import matplotlib.pyplot as plt
import shutil
import tempfile
import logging

np2gdal_conversion = {
  "uint8": 1,
  "int8": 1,
  "uint16": 2,
  "int16": 3,
  "uint32": 4,
  "int32": 5,
  "float32": 6,
  "float64": 7,
  "complex64": 10,
  "complex128": 11,
}

band_assign_value_dict = {
    'no_water': 0 ,
    'water': 1, # water body
    'bright_water_fill': 2,
    'dark_land_mask': 3,
    'landcover_mask': 4,
    'hand_mask': 5,
    'layover_shadow_mask': 6,
    'inundated_vegetation': 7,
    'no_data': 255
}

def get_interpreted_dswx_s1_ctable():
    """Get colortable for DSWx-S1 products
    Returns
    -------
    dswx_ctable: gdal.ColorTable
        colortable for dswx-s1 product
    """
    # create color table
    dswx_ctable = gdal.ColorTable()

    # set color for each value
    dswx_ctable.SetColorEntry(0, (255, 255, 255))  # White - Not water
    dswx_ctable.SetColorEntry(1, (0, 0, 255))  # Blue - Water (high confidence)
    dswx_ctable.SetColorEntry(2, (120, 120,  240 ))  # baby blue - bright water
    dswx_ctable.SetColorEntry(3, (240, 20,  20 ))  # Red - dark land
    dswx_ctable.SetColorEntry(4, (128, 255, 128))  # Light green - Landcover mask
    dswx_ctable.SetColorEntry(5, (200, 200, 200))  # light gray - Hand mask
    dswx_ctable.SetColorEntry(6, (128, 128, 128))  # Gray - Layover/shadow mask
    dswx_ctable.SetColorEntry(7, (200, 200, 50))  # Gray - Inundated vegetation

    dswx_ctable.SetColorEntry(255, (0, 0, 0, 255))  # Black - Not observed (out of Boundary)

    return dswx_ctable

def read_geotiff(input_tif_str, band_ind=None):
    """Read band from geotiff

    Parameters
    ----------
    input_tif_str: str
        geotiff file path to read the band
<<<<<<< HEAD
=======
    band_ind: int
        Index of the band to read, starts from 0

>>>>>>> e64591ab
    Returns
    -------
    tifdata: numpy.ndarray
        image from geotiff
    """
    tif = gdal.Open(input_tif_str)
    if band_ind is None:
        tifdata = tif.ReadAsArray()

    else:
<<<<<<< HEAD
        tifdata = tif.GetRasterBand(band_ind+1).ReadAsArray()
=======
        tifdata = tif.GetRasterBand(band_ind + 1).ReadAsArray()
>>>>>>> e64591ab

    tif.FlushCache()
    tif = None
    del tif
    print(f"Reading {input_tif_str} ... {tifdata.shape}")
    return tifdata

def save_raster_gdal(data, output_file, geotransform,
                     projection, scratch_dir='.',
                     DataType='float32'):
    """Save images using Gdal
    Parameters
    ----------
    data: numpy.ndarray
        Data to save into the file
    output_file: str
        full path for filename to save the DSWx-S1 file
    geotransform: gdal
        gdaltransform information
    projection: gdal
        projection object
    scratch_dir: str
        temporary file path to process COG file.
    DataType: str
        Data types to save the file.
    """
    gdal_type = np2gdal_conversion[str(DataType)]
    image_size = data.shape
    #  Set the Pixel Data (Create some boxes)
    # set geotransform
    if len(image_size) == 3:
        nim = image_size[0]
        ny = image_size[1]
        nx = image_size[2]
    elif len(image_size) == 2:
        ny = image_size[0]
        nx = image_size[1]
        nim = 1

    driver = gdal.GetDriverByName("GTiff")
    output_file_path = os.path.join(output_file)
    gdal_ds = driver.Create(output_file_path, nx, ny, nim, gdal_type)
    gdal_ds.SetGeoTransform(geotransform)
    gdal_ds.SetProjection(projection)

    if nim == 1:
        gdal_ds.GetRasterBand(1).WriteArray(data)
    else:
        for im_ind in range(0, nim):
            gdal_ds.GetRasterBand(im_ind+1).WriteArray(
                np.squeeze(data[im_ind, :, :]))

    gdal_ds.FlushCache()
    gdal_ds = None
    del gdal_ds  # close the dataset (Python object and pointers)

    _save_as_cog(output_file, scratch_dir)

def save_dswx_product(wtr, output_file, geotransform,
                      projection, scratch_dir='.',
                      description=None, metadata=None,
                      **dswx_processed_bands):
    """Save DSWx product for assigned classes with colortable
    Parameters
    ----------
    wtr: numpy.ndarray
        classified image for DSWx-S1 product
    output_file: str
        full path for filename to save the DSWx-S1 file
    geotransform: gdal
        gdaltransform information
    projection: gdal
        projection object
    scratch_dir: str
        temporary file path to process COG file.
    description: str
        description for DSWx-S1
    dswx_processed_bands
        classes to save to output
    """
    shape = wtr.shape
    driver = gdal.GetDriverByName("GTiff")
    wtr = np.asarray(wtr, dtype=np.byte)
    dswx_processed_bands_keys = dswx_processed_bands.keys()

    for band_key in band_assign_value_dict.keys():
        if band_key.lower() in dswx_processed_bands_keys:
            dswx_product_value = band_assign_value_dict[band_key]
            wtr[dswx_processed_bands[band_key.lower()]==1] = dswx_product_value
            print(band_key.lower(), 'found',dswx_product_value)

    gdal_ds = driver.Create(output_file, shape[1], shape[0], 1, gdal.GDT_Byte)
    gdal_ds.SetGeoTransform(geotransform)
    gdal_ds.SetProjection(projection)

    gdal_band = gdal_ds.GetRasterBand(1)
    gdal_band.WriteArray(wtr)
    gdal_band.SetNoDataValue(255)
    gdal_band.SetMetadata(metadata)
    # set color table and color interpretation
    dswx_ctable = get_interpreted_dswx_s1_ctable()
    gdal_band.SetRasterColorTable(dswx_ctable)
    gdal_band.SetRasterColorInterpretation(
        gdal.GCI_PaletteIndex)

    if description is not None:
        gdal_band.SetDescription(description)
<<<<<<< HEAD
    else:
        gdal_band.SetDescription(description_from_dict)
=======
>>>>>>> e64591ab

    gdal_band.FlushCache()
    gdal_band = None

    gdal_ds.FlushCache()
    gdal_ds = None
    del gdal_ds  # close the dataset (Python object and pointers)

    _save_as_cog(output_file, scratch_dir)

def _save_as_cog(filename, scratch_dir = '.', logger = None,
                flag_compress=True, ovr_resamp_algorithm=None,
                compression='DEFLATE', nbits=None):
    """Save (overwrite) a GeoTIFF file as a cloud-optimized GeoTIFF.

    Parameters
    ----------
    filename: str
            GeoTIFF to be saved as a cloud-optimized GeoTIFF
    scratch_dir: str (optional)
            Temporary Directory
    ovr_resamp_algorithm: str (optional)
            Resampling algorithm for overviews.
            Options: "AVERAGE", "AVERAGE_MAGPHASE", "RMS", "BILINEAR",
            "CUBIC", "CUBICSPLINE", "GAUSS", "LANCZOS", "MODE",
            "NEAREST", or "NONE". Defaults to "NEAREST", if integer, and
            "CUBICSPLINE", otherwise.
    compression: str (optional)
            Compression type.
            Optional: "NONE", "LZW", "JPEG", "DEFLATE", "ZSTD", "WEBP",
            "LERC", "LERC_DEFLATE", "LERC_ZSTD", "LZMA"
    """
    if logger is None:
        logger = logging.getLogger('proteus')

    logger.info('        COG step 1: add overviews')
    gdal_ds = gdal.Open(filename, gdal.GA_Update)
    gdal_dtype = gdal_ds.GetRasterBand(1).DataType
    dtype_name = gdal.GetDataTypeName(gdal_dtype).lower()

    overviews_list = [4, 16, 64, 128]

    is_integer = 'byte' in dtype_name  or 'int' in dtype_name
    if ovr_resamp_algorithm is None and is_integer:
        ovr_resamp_algorithm = 'NEAREST'
    elif ovr_resamp_algorithm is None:
        ovr_resamp_algorithm = 'CUBICSPLINE'

    gdal_ds.BuildOverviews(ovr_resamp_algorithm, overviews_list,
                           gdal.TermProgress_nocb)

    del gdal_ds  # close the dataset (Python object and pointers)
    external_overview_file = filename + '.ovr'
    if os.path.isfile(external_overview_file):
        os.remove(external_overview_file)

    logger.info('        COG step 2: save as COG')
    temp_file = tempfile.NamedTemporaryFile(
                    dir=scratch_dir, suffix='.tif').name

    # Blocks of 512 x 512 => 256 KiB (UInt8) or 1MiB (Float32)
    tile_size = 512
    gdal_translate_options = ['BIGTIFF=IF_SAFER',
                              'MAX_Z_ERROR=0',
                              'TILED=YES',
                              f'BLOCKXSIZE={tile_size}',
                              f'BLOCKYSIZE={tile_size}',
                              'COPY_SRC_OVERVIEWS=YES']

    if compression:
        gdal_translate_options += [f'COMPRESS={compression}']

    if is_integer:
        gdal_translate_options += ['PREDICTOR=2']
    else:
        gdal_translate_options += ['PREDICTOR=3']

    if nbits is not None:
        gdal_translate_options += [f'NBITS={nbits}']

        # suppress type casting errors
        gdal.SetConfigOption('CPL_LOG', '/dev/null')

    gdal.Translate(temp_file, filename,
                   creationOptions=gdal_translate_options)

    shutil.move(temp_file, filename)

<<<<<<< HEAD
=======
    logger.info('        COG step 3: validate')
    try:
        from rtc.extern.validate_cloud_optimized_geotiff import main as validate_cog
    except ModuleNotFoundError:
        logger.info('WARNING could not import module validate_cloud_optimized_geotiff')
        return

    argv = ['--full-check=yes', filename]
    validate_cog_ret = validate_cog(argv)
    if validate_cog_ret == 0:
        logger.info(f'        file "{filename}" is a valid cloud optimized'
                    ' GeoTIFF')
    else:
        logger.warning(f'        file "{filename}" is NOT a valid cloud'
                       f' optimized GeoTIFF!')

>>>>>>> e64591ab
def change_epsg_tif(input_tif, output_tif, epsg_output):
    """Resample the input geotiff image to new EPSG code.
    Parameters
    ----------
    input_tif: str
        geotiff file path to be changed
    output_tif: str
        geotiff file path to be saved
    epsg_output: int
        new EPSG code
    """
    metadata = get_meta_from_tif(input_tif)
    opt = gdal.WarpOptions(dstSRS=f'EPSG:{epsg_output}',
                     resampleAlg='nearest',
                     dstNodata='Nan',
                     xRes=metadata['geotransform'][1],
                     yRes=metadata['geotransform'][5],
                     format='GTIFF')
<<<<<<< HEAD
    ds = gdal.Warp(output_tif, input_tif, options=opt)
    ds = None

=======
    gdal.Warp(output_tif, input_tif, options=opt)
>>>>>>> e64591ab

def get_meta_from_tif(tif_file_name):
    """Read metadata from geotiff
    Parameters
    ----------
    input_tif_str: str
        geotiff file path to read the band
    Returns
    -------
    meta_dict: dict
        dictionary containing geotransform, projection, image size,
        utmzone, and epsg code.
    """
    if type(tif_file_name) is list:
        tif_name = tif_file_name[0]
    else:
        tif_name = tif_file_name
    tif_gdal = gdal.Open(tif_name)
    meta_dict = {}
    meta_dict['geotransform'] = tif_gdal.GetGeoTransform()
    meta_dict['projection'] = tif_gdal.GetProjection()
    meta_dict['length'] = tif_gdal.RasterYSize
    meta_dict['width'] = tif_gdal.RasterXSize
    proj = osr.SpatialReference(wkt=meta_dict['projection'])
    meta_dict['utmzone'] = proj.GetUTMZone()
    output_epsg = proj.GetAttrValue('AUTHORITY',1)
    meta_dict['epsg'] = output_epsg
    tif_gdal = None

    return meta_dict

def intensity_display(intensity, outputdir, pol, immin=-30, immax=0):
    """save intensity images into png file

    Parameters
    ----------
    intensity: numpy.ndarray
        2 dimensional array containing linear intensity
    outputdir: str
        path for output directory
    pol: str
        specific polarization added to the file name
    immin: float
        mininum dB value for displaying intensity
    immax: float
        maximum dB value for displaying intensity
    """
    plt.figure(figsize=(20, 20))
    _, ax = plt.subplots(1, 1, figsize=(15, 15))
    ax.imshow(10*np.log10(intensity), cmap = plt.get_cmap('gray'),
                   vmin=immin,vmax=immax)
    plt.title('RTC')
    plt.savefig(os.path.join(outputdir, 'RTC_intensity_{}'.format(pol)))<|MERGE_RESOLUTION|>--- conflicted
+++ resolved
@@ -63,12 +63,11 @@
     ----------
     input_tif_str: str
         geotiff file path to read the band
-<<<<<<< HEAD
-=======
+
     band_ind: int
         Index of the band to read, starts from 0
 
->>>>>>> e64591ab
+
     Returns
     -------
     tifdata: numpy.ndarray
@@ -79,11 +78,7 @@
         tifdata = tif.ReadAsArray()
 
     else:
-<<<<<<< HEAD
-        tifdata = tif.GetRasterBand(band_ind+1).ReadAsArray()
-=======
         tifdata = tif.GetRasterBand(band_ind + 1).ReadAsArray()
->>>>>>> e64591ab
 
     tif.FlushCache()
     tif = None
@@ -191,11 +186,6 @@
 
     if description is not None:
         gdal_band.SetDescription(description)
-<<<<<<< HEAD
-    else:
-        gdal_band.SetDescription(description_from_dict)
-=======
->>>>>>> e64591ab
 
     gdal_band.FlushCache()
     gdal_band = None
@@ -284,8 +274,7 @@
 
     shutil.move(temp_file, filename)
 
-<<<<<<< HEAD
-=======
+
     logger.info('        COG step 3: validate')
     try:
         from rtc.extern.validate_cloud_optimized_geotiff import main as validate_cog
@@ -302,7 +291,6 @@
         logger.warning(f'        file "{filename}" is NOT a valid cloud'
                        f' optimized GeoTIFF!')
 
->>>>>>> e64591ab
 def change_epsg_tif(input_tif, output_tif, epsg_output):
     """Resample the input geotiff image to new EPSG code.
     Parameters
@@ -321,13 +309,8 @@
                      xRes=metadata['geotransform'][1],
                      yRes=metadata['geotransform'][5],
                      format='GTIFF')
-<<<<<<< HEAD
-    ds = gdal.Warp(output_tif, input_tif, options=opt)
-    ds = None
-
-=======
+
     gdal.Warp(output_tif, input_tif, options=opt)
->>>>>>> e64591ab
 
 def get_meta_from_tif(tif_file_name):
     """Read metadata from geotiff
