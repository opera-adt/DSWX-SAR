import os
import logging
import warnings

from abc import ABC, abstractmethod
from collections.abc import Iterator
import h5py
import mimetypes
import numpy as np
from osgeo import gdal
from osgeo.gdal import Dataset
from pathlib import Path
import rasterio
from rasterio.transform import Affine
from rasterio.windows import Window
from typing import Any
import math
from dswx_sar.mosaic_rtc_burst import (majority_element,
                                       mosaic_single_output_file)
from dswx_sar.dswx_sar_util import change_epsg_tif
from dswx_sar.dswx_geogrid import DSWXGeogrid
from dswx_sar.dswx_ni_runconfig import _get_parser, RunConfig
from dswx_sar.dswx_sar_util import (_calculate_output_bounds,
                                    _aggregate_10m_to_30m_conv)

logger = logging.getLogger('dswx_sar')


class DataReader(ABC):
    def __init__(self, row_blk_size: int, col_blk_size: int):
        self.row_blk_size = row_blk_size
        self.col_blk_size = col_blk_size

    @abstractmethod
    def process_rtc_hdf5(self, input_list: list) -> Any:
        pass


class RTCReader(DataReader):
    def __init__(self, row_blk_size: int, col_blk_size: int):
        super().__init__(row_blk_size, col_blk_size)

    def process_rtc_hdf5(
            self,
            input_list: list,
            scratch_dir: str,
            mosaic_mode: str,
            mosaic_prefix: str,
            resamp_method: str,
            resamp_out_res: float,
            resamp_required: bool,
    ):

        """Read data from input HDF5s in blocks and generate mosaicked output
           Geotiff

        Parameters
        ----------
        input_list: list
            The HDF5 file paths of input RTCs to be mosaicked.
        scratch_dir: str
            Directory which stores the temporary files
        mosaic_mode: str
            Mosaic algorithm mode choice in 'average', 'first',
            or 'burst_center'
        mosaic_prefix: str
            Mosaicked output file name prefix
        resamp_required: bool
            Indicates whether resampling (downsampling) needs to be performed 
            on input RTC product in Geotiff.
        resamp_method: str
            Set GDAL.Warp() resampling algorithms based on its built-in options
            Default = 'nearest'
        resamp_out_res: float
            User define output resolution for resampled Geotiff
        """
        # Extract polarizations
        pols_rtc = self.extract_nisar_polarization(input_list)

        # Generate data paths
        data_path = self.generate_nisar_dataset_name(pols_rtc)

        # Generate layover mask path
        layover_mask_name = 'layoverShadowMask'
        layover_path = str(self.generate_nisar_layover_name(layover_mask_name))

        # Collect EPSG
        epsg_array, epsg_same_flag = self.get_nisar_epsg(input_list)

<<<<<<< HEAD
        # Write all RTC HDF5 inputs to intermeidate Geotiff first and re-use
        # existing functions to reproject data and create mosaicked output
        # from intermediate Geotiffs
        (
            geogrid_in,
            input_gtiff_list,
            layover_gtiff_list) = self.write_rtc_geotiff(
                input_list,
                scratch_dir,
                epsg_array,
                data_path,
                layover_path,
=======
        # To Do: Read and write to geotiff
        # 1. If EPSG are the same between inputs, then write it to output
        #    mosaicked Geotiff directly from input HDF5
        # 2. Otherwise, write all to intermediate Geotiff first and re-use
        #    existing functions to reproject data and create mosaicked output
        #    from intermediate Geotiffs

        # Currently, intermediate Geotiffs are created regardless of EPSG
        layover_exist, geogrid_in = self.write_rtc_geotiff(
            input_list,
            output_dir,
            scratch_dir,
            epsg_array,
            data_path,
            layover_path,
>>>>>>> 2786b44b
            )

        # Choose Resampling methods
        if resamp_required:
            # Apply multi-look technique
            if resamp_method == 'multilook':
                if len(input_gtiff_list) > 0:
                    for idx, input_geotiff in enumerate(input_gtiff_list):
                        self.multi_look_average(
                            input_geotiff,
                            scratch_dir,
                            resamp_out_res,
                            geogrid_in,
                        )
            else:
                # Apply resampling using GDAL.Warp() based on
                # resampling methods
                if len(input_gtiff_list) > 0:
                    for idx, input_geotiff in enumerate(input_gtiff_list):
                        self.resample_rtc(
			    input_geotiff,
			    scratch_dir,
			    resamp_out_res,
			    geogrid_in,
			    resamp_method,
		        )
            if len(layover_gtiff_list) > 0:
                layover_exist = True
                for idx, layover_geotiff in enumerate(layover_gtiff_list):
                    self.resample_rtc(
			layover_geotiff,
			scratch_dir,
			resamp_out_res,
			geogrid_in,
			'nearest',
		    )
            else:
                layover_exist = False
        else:    
            if len(layover_gtiff_list) > 0:
                layover_exist = True
	        # Mosaic intermediate geotiffs
                nlooks_list = []
                self.mosaic_rtc_geotiff(
                    input_list,
                    data_path,
                    scratch_dir,
                    geogrid_in,
                    nlooks_list,
                    mosaic_mode,
                    mosaic_prefix,
                    layover_exist,
	        )    
            else:
                layover_exist = False

    # Class functions
    def write_rtc_geotiff(
            self,
            input_list: list,
            scratch_dir: str,
            epsg_array: np.ndarray,
            data_path: list,
            layover_path: list,
    ):
        """ Create intermediate Geotiffs from a list of input RTCs

        Parameters
        ----------
        input_list: list
            The HDF5 file paths of input RTCs to be mosaicked.
        scratch_dir: str
            Directory which stores the temporary files
        epsg_array: array of int
            EPSG of each of the RTC input HDF5
        data_path: list
            RTC dataset path within the HDF5 input file
        layover_path: str
            layoverShadowMask layer dataset path

        Returns
        -------
<<<<<<< HEAD
=======
        layover_exist: bool
            Boolean which indicates if a layoverShadowMask layer exists
            in input RTC
>>>>>>> 2786b44b
        geogrid_in: DSWXGeogrid object
            A dataclass object  representing the geographical grid
            configuration for an RTC (Radar Terrain Correction) run.
        output_gtiff_list: list
            List of RTC Geotiffs derived from input RTC HDF5.
        layover_gtiff_list: list
            List of layoverShadow Mask Geotiffs derived from input RTC HDF5.
        """

        # Reproject geotiff
        most_freq_epsg = majority_element(epsg_array)
        designated_value = np.float32(500)

        # List of written Geotiffs
        output_gtiff_list = []
        layover_gtiff_list = []

        # Create intermediate input Geotiffs
        for input_idx, input_rtc in enumerate(input_list):
            # Extract file names
            output_prefix = self.extract_file_name(input_rtc)

            # Read geotranform data
            geotransform, crs = self.read_geodata_hdf5(input_rtc)

            # Read metadata
            dswx_metadata_dict = self.read_metadata_hdf5(input_rtc)

            # Create Intermediate Geotiffs for each input GCOV file
            for path_idx, dataset_path in enumerate(data_path):
                data_name = Path(dataset_path).name[:2]
                dataset = f'HDF5:{input_rtc}:/{dataset_path}'
                output_gtiff = f'{scratch_dir}/{output_prefix}_{data_name}.tif'
                output_gtiff_list = np.append(output_gtiff_list, output_gtiff)

                h5_ds = gdal.Open(dataset, gdal.GA_ReadOnly)
                num_cols = h5_ds.RasterXSize
                num_rows = h5_ds.RasterYSize

                row_blk_size = self.row_blk_size
                col_blk_size = self.col_blk_size

                self.read_write_rtc(
                    h5_ds,
                    output_gtiff,
                    num_rows,
                    num_cols,
                    row_blk_size,
                    col_blk_size,
                    designated_value,
                    geotransform,
                    crs,
                    dswx_metadata_dict,
                    )

        geogrid_in = DSWXGeogrid()
        # Loop through EPSG (input files)
        for input_idx, input_rtc in enumerate(input_list):
            input_prefix = self.extract_file_name(input_rtc)
            # Check if the RTC has the same EPSG with the reference.
            if epsg_array[input_idx] != most_freq_epsg:
                for idx, dataset_path in enumerate(data_path):
                    data_name = Path(dataset_path).name[:2]
                    input_gtiff = \
                        f'{scratch_dir}/{input_prefix}_{data_name}.tif'
                    temp_gtiff = \
                        f'{scratch_dir}/{input_prefix}_temp_{data_name}.tif'

                    # Change EPSG
                    change_epsg_tif(
                        input_tif=input_gtiff,
                        output_tif=temp_gtiff,
                        epsg_output=most_freq_epsg,
                        output_nodata=255,
                    )

                    # Update geogrid
                    geogrid_in.update_geogrid(output_gtiff)

                    # Replace input file with output temp file
                    os.replace(temp_gtiff, input_gtiff)
            else:
                for idx, dataset_path in enumerate(data_path):
                    data_name = Path(dataset_path).name[:2]
                    output_gtiff = \
                        f'{scratch_dir}/{input_prefix}_{data_name}.tif'

                    # Update geogrid
                    geogrid_in.update_geogrid(output_gtiff)

        # Generate Layover Shadow Mask Intermediate Geotiffs
        for input_idx, input_rtc in enumerate(input_list):
            layover_data = f'HDF5:{input_rtc}:/{layover_path}'
            h5_layover = gdal.Open(layover_data, gdal.GA_ReadOnly)

            # Check if layoverShadowMask layer exists:
            if h5_layover is None:
                warnings.warn(f'\nDataset at {layover_data} does not exist or '
                              'cannot be opened.', RuntimeWarning)
                break

                output_prefix = self.extract_file_name(input_rtc)
                output_layover_gtiff = \
                    f'{scratch_dir}/{output_prefix}_layover.tif'
                layover_gtiff_list = np.append(layover_gtiff_list, output_layover_gtiff)

                num_cols = h5_layover.RasterXSize
                col_blk_size = self.col_blk_size

                self.read_write_rtc(
                    h5_layover,
                    output_layover_gtiff,
                    num_rows,
                    num_cols,
                    row_blk_size,
                    col_blk_size,
                    designated_value,
                    geotransform,
                    crs,
                    dswx_metadata_dict,
                )

                # Change EPSG of layOverMask if necessary
                if epsg_array[input_idx] != most_freq_epsg:
                    input_prefix = self.extract_file_name(input_rtc)
                    input_layover_gtiff = \
                        f'{scratch_dir}/{input_prefix}_layover.tif'
                    temp_layover_gtiff = \
                        f'{scratch_dir}/{input_prefix}_temp_layover.tif'

                    change_epsg_tif(
                        input_tif=input_layover_gtiff,
                        output_tif=temp_layover_gtiff,
                        epsg_output=most_freq_epsg,
                        output_nodata=255,
                    )

                    geogrid_in.update_geogrid(output_layover_gtiff)

                    # Replace input file with output temp file
                    os.replace(temp_layover_gtiff, input_layover_gtiff)
                else:
                    geogrid_in.update_geogrid(output_layover_gtiff)

        return geogrid_in, output_gtiff_list, layover_gtiff_list

    def mosaic_rtc_geotiff(
        self,
        input_list: list,
        data_path: list,
        scratch_dir: str,
        geogrid_in: DSWXGeogrid,
        nlooks_list: list,
        mosaic_mode: str,
        mosaic_prefix: str,
        layover_exist: bool,
    ):
        """ Create mosaicked output Geotiff from a list of input RTCs

        Parameters
        ----------
        input_list: list
            The HDF5 file paths of input RTCs to be mosaicked.
        data_path: list
            RTC dataset path within the HDF5 input file
        scratch_dir: str
            Directory which stores the temporary files
        geogrid_in: DSWXGeogrid object
            A dataclass object  representing the geographical grid
            configuration for an RTC (Radar Terrain Correction) run.
        nlooks_list: list
            List of the nlooks raster that corresponds to list_rtc
        mosaic_mode: str
            Mosaic algorithm mode choice in 'average', 'first',
            or 'burst_center'
        mosaic_prefix: str
            Mosaicked output file name prefix
        layover_exist: bool
            Boolean which indicates if a layoverShadowMask layer
            exists in input RTC
        """
        for idx, dataset_path in enumerate(data_path):
            data_name = Path(dataset_path).name[:2]
            input_gtiff_list = []
            for input_idx, input_rtc in enumerate(input_list):
                input_prefix = self.extract_file_name(input_rtc)
                input_gtiff = f'{scratch_dir}/{input_prefix}_{data_name}.tif'
                input_gtiff_list = np.append(input_gtiff_list, input_gtiff)

            # Mosaic dataset of same polarization into a single Geotiff
            output_mosaic_gtiff = \
                f'{scratch_dir}/{mosaic_prefix}_{data_name}.tif'
            mosaic_single_output_file(
                input_gtiff_list,
                nlooks_list,
                output_mosaic_gtiff,
                mosaic_mode,
                scratch_dir=scratch_dir,
                geogrid_in=geogrid_in,
                temp_files_list=None,
                )

        # Mosaic layover shadow mask
        if layover_exist:
            layover_gtiff_list = []
            for input_idx, input_rtc in enumerate(input_list):
                input_prefix = self.extract_file_name(input_rtc)
                layover_gtiff = f'{scratch_dir}/{input_prefix}_layover.tif'
                layover_gtiff_list = np.append(layover_gtiff_list,
                                               layover_gtiff)

            layover_mosaic_gtiff = f'{scratch_dir}/{mosaic_prefix}_layover.tif'

            mosaic_single_output_file(
                layover_gtiff_list,
                nlooks_list,
                layover_mosaic_gtiff,
                mosaic_mode,
                scratch_dir=scratch_dir,
                geogrid_in=geogrid_in,
                temp_files_list=None,
            )

    def resample_rtc(
        self,
        input_geotiff: str,
        scratch_dir: str,
        output_res: float,
        geogrid_in: DSWXGeogrid,
        resamp_method: str = 'nearest',
    ):
        """Resample input geotfif from their native resolution to desired
        output resolution

        Parameters
        ----------
        input_geotiff: str
            Input geotiff path to be resampled.
        scratch_dir: str
            Directory which stores the temporary files
        output_res: float
            User define output resolution for resampled Geotiff
        geogrid_in: DSWXGeogrid object
            A dataclass object  representing the geographical grid
            configuration for an RTC (Radar Terrain Correction) run.
        resamp_method: str
            Set GDAL.Warp() resampling algorithms based on its built-in options
            Default = 'nearest
        """

        # Check if the file exists
        if not os.path.exists(input_geotiff):
            raise FileNotFoundError(f"The file '{input_geotiff}' does not exist.")

        full_path = Path(input_geotiff)
        output_geotiff = f'{full_path.parent}/{full_path.stem}_resamp.tif'

        ds_input = gdal.Open(input_geotiff)
        geotransform = ds_input.GetGeoTransform()

        # Set GDAL Warp options
        # Resampling method
        #gdal.GRA_Bilinear, gdal.GRA_NearestNeighbour, gdal.GRA_Cubic, gdal.GRA_Average, etc

        options = gdal.WarpOptions(
            xRes=output_res,
            yRes=output_res,
            resampleAlg=resamp_method)

        ds_output = gdal.Warp(output_geotiff, ds_input, options=options)

        # Update Geogrid in output Geotiff and replace the input Geotiff with it
        geogrid_in.update_geogrid(output_geotiff)
        os.replace(output_geotiff, input_geotiff)

        ds_input = None
        ds_output = None


    def multi_look_average(
        self,
        input_geotiff: str,
        scratch_dir: str,
        output_res: float,
        geogrid_in: DSWXGeogrid,
    ):
        """Apply upsampling and multi-look pixel averaging on input geotfif 
        to obtain Geotiff with desired output resolution

        Parameters
        ----------
        input_geotiff: str
            Input geotiff path to be resampled.
        scratch_dir: str
            Directory which stores the temporary files
        output_res: float
            User define output resolution for multi-looked Geotiff
        geogrid_in: DSWXGeogrid object
            A dataclass object  representing the geographical grid
            configuration for an RTC (Radar Terrain Correction) run.
        """

        ds_input = gdal.Open(input_geotiff)
        geotransform_input = ds_input.GetGeoTransform()

        input_width = ds_input.RasterXSize
        input_length = ds_input.RasterYSize

        input_res_x = np.abs(geotransform_input[1])
        input_res_y = np.abs(geotransform_input[5])

        if input_res_x != input_res_y:
            raise ValueError(
                "x and y resolutions of the input must be the same."
            )
        
        full_path = Path(input_geotiff)
        output_geotiff = f'{full_path.parent}/{full_path.stem}_multi_look.tif'

        # Multi-look parameters
        interm_upsamp_res = math.gcd(int(input_res_x), int(output_res))
        downsamp_ratio = output_res // interm_upsamp_res  # ratio = 3
        normalized_flag = True

        if input_res_x == 20:
            # Perform upsampling to 10 meter resolution
            # Compute upsampled data output bounds
            upsamp_bounds = _calculate_output_bounds(
                geotransform_input,
                input_width,
                input_length,
                interm_upsamp_res, 
            )

            # Perform GDAL.warp() in memory for upsampled data 
            warp_options = gdal.WarpOptions(
                xRes=interm_upsamp_res,
                yRes=-interm_upsamp_res,
                outputBounds=upsamp_bounds,
                resampleAlg='nearest',
                format='MEM'  # Use memory as the output format
            )

            ds_upsamp = gdal.Warp('', ds_input, options=warp_options)
            data_upsamp = ds_upsamp.GetRasterBand(1).ReadAsArray()
            geotransform_upsamp = ds_upsamp.GetGeoTransform()
            projection_upsamp = ds_upsamp.GetProjection()

            # Aggregate pixel values in a image to lower resolution to achieve
            # multi-looking effect
            multi_look_output = _aggregate_10m_to_30m_conv(
                data_upsamp,
                downsamp_ratio,
                normalized_flag,
            ) 

            # Write multi-look averaged data to output geotiff
            self.write_array_to_geotiff(
                ds_upsamp,
                multi_look_output,
                upsamp_bounds,
                output_res,
                output_geotiff,
            )    
        elif input_res_x == 10:
            # Directly average 10m resolution input to 30m resolution output
            ds_array = ds_input.GetRasterBand(1).ReadAsArray()
            multi_look_output = _aggregate_10m_to_30m_conv(
                ds_array,
                downsamp_ratio,
                normalized_flag,
            ) 
            # Write to output geotiff
            self.write_array_to_geotiff(
                ds_input,
                multi_look_output,
                upsamp_bounds,
                output_res,
                output_geotiff,
            )    
        else:
            raise ValueError("Input RTC are expected to have only 10m or 20m resolutions.")


        # Update Geogrid in output Geotiff and replace the input Geotiff with it
        geogrid_in.update_geogrid(output_geotiff)
        os.replace(output_geotiff, input_geotiff)


    def write_array_to_geotiff(
        self,
        ds_input,
        output_data,
        output_bounds,
        output_res,
        output_geotiff,
    ):
        """Create output geotiff using gdal.CreateCopy()

        Parameters
        ----------
        ds_input: gdal dataset
            input dataset opened by GDAL
        output_data: numpy.ndarray
            output_data to be written into output geotiff
        output_bounds: list
            The bounding box coordinates where the output will be clipped.
        output_res: float
            User define output resolution for resampled Geotiff
        downsamp_ratio: int
            downsampling factor for dataset in the input geotiff
        output_geotiff: str
            Output geotiff to be created.
        """

        # Update Geotransformation
        geotransform_input = ds_input.GetGeoTransform()
        geotransform_output = (
            geotransform_input[0],                        
            output_res,
            geotransform_input[2],                        
            geotransform_input[3],                        
            geotransform_input[4],                        
            output_res,
        )  

        # Calculate the output raster size
        output_y_size, output_x_size = output_data.shape

        driver = gdal.GetDriverByName('GTiff')
        ds_output = driver.Create(
            output_geotiff, 
            output_x_size, 
            output_y_size, 
            ds_input.RasterCount, 
            gdal.GDT_Float32
        )

        # Set Geotransform and Projection
        ds_output.SetGeoTransform(geotransform_output)
        ds_output.SetProjection(ds_input.GetProjection())

        # Write output data to raster
        ds_output.GetRasterBand(1).WriteArray(output_data)

        ds_input = None
        ds_output = None


    def extract_file_name(self, input_rtc):
        """Extract file name identifier from input file name

        Parameters
        ----------
        input_rtc: str
            The HDF5 RTC input file path

        Returns
        -------
        file_name: str
            file name identifier
        """

        # Check if the file exists
        if not os.path.exists(input_rtc):
            raise FileNotFoundError(f"The file '{input_rtc}' does not exist.")

        file_name = Path(input_rtc).stem.split('-')[0]

        return file_name

    def extract_nisar_polarization(self, input_list):
        """Extract input RTC dataset polarizations

        Parameters
        ----------
        input_list: list
            The HDF5 file paths of input RTCs to be mosaicked.

        Returns
        -------
        polarizations: list of str
            All dataset polarizations listed in the input HDF5 file
        """

        pol_list_path = \
            '/science/LSAR/GCOV/grids/frequencyA/listOfPolarizations'
        polarizations = []
        pols_rtc = []
        for input_idx, input_rtc in enumerate(input_list):
            # Check if the file exists
            if not os.path.exists(input_rtc):
                raise FileNotFoundError(
                    f"The file '{input_rtc}' does not exist.")
            with h5py.File(input_rtc, 'r') as src_h5:
                pols = np.sort(src_h5[pol_list_path][()])
                if len(polarizations) == 0:
                    polarizations = pols.copy()
                elif not np.all(polarizations == pols):
                    raise ValueError(
                        "Polarizations of multiple RTC files "
                        "are not consistent.")

        for pol_idx, pol in enumerate(polarizations):
            pols_rtc = np.append(pols_rtc, pol.decode('utf-8'))

        return pols_rtc

    def generate_nisar_dataset_name(self, data_name: str | list[str]):
        """Generate dataset paths

        Parameters
        ----------
        data_name: str or list of str
            All dataset polarizations listed in the input HDF5 file

        Returns
        -------
        data_path: np.ndarray of str
            RTC dataset path within the HDF5 input file
        """

        if isinstance(data_name, str):
            data_name = [data_name]

        group = '/science/LSAR/GCOV/grids/frequencyA/'
        data_path = []
        for name_idx, dname in enumerate(data_name):
            data_path = np.append(data_path, f'{group}{dname * 2}')

        return data_path

    def generate_nisar_layover_name(self, layover_name: str):
        """Generate layOverShadowMask dataset path

        Parameters
        ----------
        layover_name: str
            Name of layover and shadow Mask layer in the input HDF5 file

        Returns
        -------
        data_path: str
            RTC dataset path within the HDF5 input file
        """
        group = '/science/LSAR/GCOV/grids/frequencyA/'

        data_path = f'{group}{layover_name}'

        return data_path

    def get_nisar_epsg(self, input_list):
        """extract data from RTC Geo information and store it as a dictionary

        parameters
        ----------
        input_list: list
            The HDF5 file paths of input RTCs to be mosaicked.

        Returns
        -------
        epsg_array: array of int
            EPSG of each of the RTC input HDF5
        epsg_same_flag: bool
            A flag which indicates whether all input EPSG are the same
            if True, all input EPSG are the same and vice versa.
        """
        proj = '/science/LSAR/GCOV/grids/frequencyA/projection'

        epsg_array = np.zeros(len(input_list), dtype=int)
        for input_idx, input_rtc in enumerate(input_list):
            with h5py.File(input_rtc, 'r') as src_h5:
                epsg_array[input_idx] = src_h5[proj][()]

        if (epsg_array == epsg_array[0]).all():
            epsg_same_flag = True
        else:
            epsg_same_flag = False

        return epsg_array, epsg_same_flag

    def read_write_rtc(
<<<<<<< HEAD
        self,
        h5_ds: Dataset,
        output_gtiff,
        num_rows: int,
        num_cols: int,
        row_blk_size: int,
        col_blk_size: int,
        designated_value: np.float32,
        geotransform: Affine,
        crs: str,
        dswx_metadata_dict: dict):
        """Read an level-2 RTC prodcut in HDF5 format and writ it out in
=======
            self,
            h5_ds: Dataset,
            output_gtiff,
            num_rows: int,
            num_cols: int,
            row_blk_size: int,
            col_blk_size: int,
            designated_value: np.float32,
            geotransform: Affine,
            crs: str,
            dswx_metadata_dict: dict):
        """Read an level-2 RTC product in HDF5 format and writ it out in
>>>>>>> 2786b44b
        GeoTiff format in data blocks defined by row_blk_size and col_blk_size.

        Parameters
        ----------
        h5_ds: GDAL Dataset
            GDAL dataset object to be processed
        output_gtiff: str
        Output Geotiff file path and name
            num_rows: int
        The number of rows (height) of the output Geotiff.
            num_cols: int
        The number of columns (width) of the output Geotiff.
            row_blk_size: int
        The number of rows to read each time from the dataset.
            col_blk_size: int
        The number of columns to read each time from the dataset
        designated_value: np.float32
            Identify Inf in the dataset and replace them with
            a designated value
        geotransform: Affine Transformation object
            Transformation matrix which maps pixel locations in (row, col)
            coordinates to (x, y) spatial positions.
        crs: str
            Coordinate Reference System object in EPSG representation
        dswx_metadata_dict: dictionary
            This dictionary metadata extracted from input RTC
        """
        row_blk_size = self.row_blk_size
        col_blk_size = self.col_blk_size

        with rasterio.open(
            output_gtiff,
            'w',
            driver='GTiff',
            height=num_rows,
            width=num_cols,
            count=1,
            dtype='float32',
            crs=crs,
            transform=geotransform,
            compress='DEFLATE',
        ) as dst:
            for idx_y, slice_row in enumerate(slice_gen(num_rows, row_blk_size)):
                row_slice_size = slice_row.stop - slice_row.start
                for idx_x, slice_col in enumerate(slice_gen(num_cols, col_blk_size)):
                    col_slice_size = slice_col.stop - slice_col.start

                    ds_blk = h5_ds.ReadAsArray(
                        slice_col.start,
                        slice_row.start,
                        col_slice_size,
                        row_slice_size,
                    )

                    # Replace Inf values with a designated value: 500
                    ds_blk[np.isinf(ds_blk)] = designated_value
                    ds_blk[ds_blk > designated_value] = designated_value
                    ds_blk[ds_blk == 0] = np.nan

                    dst.write(
                        ds_blk,
                        1,
                        window=Window(
                            slice_col.start,
                            slice_row.start,
                            col_slice_size,
                            row_slice_size
                        )
                    )

            dst.update_tags(**dswx_metadata_dict)

    def read_geodata_hdf5(self, input_rtc):
        """extract data from RTC Geo information and store it as a dictionary

        parameters
        ----------
        input_rtc: str
            The HDF5 RTC input file path

        Returns
        -------
        geotransform: Affine Transformation object
            Transformation matrix which maps pixel locations in (row, col)
            coordinates to (x, y) spatial positions.
        crs: str
            Coordinate Reference System object in EPSG representation
        """
        frequency_a_path = '/science/LSAR/GCOV/grids/frequencyA'
        geo_name_mapping = {
            'xcoord': f'{frequency_a_path}/xCoordinates',
            'ycoord': f'{frequency_a_path}/yCoordinates',
            'xposting': f'{frequency_a_path}/xCoordinateSpacing',
            'yposting': f'{frequency_a_path}/yCoordinateSpacing',
            'proj': f'{frequency_a_path}/projection'
        }

        with h5py.File(input_rtc, 'r') as src_h5:
            xmin = src_h5[f"{geo_name_mapping['xcoord']}"][:][0]
            ymin = src_h5[f"{geo_name_mapping['ycoord']}"][:][0]
            xres = src_h5[f"{geo_name_mapping['xposting']}"][()]
            yres = src_h5[f"{geo_name_mapping['yposting']}"][()]
            epsg = src_h5[f"{geo_name_mapping['proj']}"][()]

        # Geo transformation
        geotransform = Affine.translation(
            xmin - xres/2, ymin - yres/2) * Affine.scale(xres, yres)

        # Coordinate Reference System
        crs = f'EPSG:{epsg}'

        return geotransform, crs

    def read_metadata_hdf5(self, input_rtc):
        """Read NISAR Level-2 GCOV metadata

        Parameters
        ----------
        input_rtc: str
            The HDF5 RTC input file path

        Returns
        -------
        dswx_metadata_dict: dictionary
            RTC metadata dictionary. Will be written into output GeoTIFF.

        """
        id_path = '/science/LSAR/identification'
        meta_path = '/science/LSAR/GCOV/metadata'
        # Metadata Name Dictionary
        dswx_meta_mapping = {
            'RTC_ORBIT_PASS_DIRECTION': f'{id_path}/orbitPassDirection',
            'RTC_LOOK_DIRECTION': f'{id_path}/lookDirection',
            'RTC_PRODUCT_VERSION': f'{id_path}/productVersion',
            'RTC_SENSING_START_TIME': f'{id_path}/zeroDopplerStartTime',
            'RTC_SENSING_END_TIME': f'{id_path}/zeroDopplerEndTime',
            'RTC_FRAME_NUMBER': f'{id_path}/frameNumber',
            'RTC_TRACK_NUMBER': f'{id_path}/trackNumber',
            'RTC_ABSOLUTE_ORBIT_NUMBER': f'{id_path}/absoluteOrbitNumber',
            'RTC_INPUT_L1_SLC_GRANULES':
                f'{meta_path}/processingInformation/inputs/l1SlcGranules',
            }

        with h5py.File(input_rtc, 'r') as src_h5:
            orbit_pass_dir = src_h5[
                dswx_meta_mapping['RTC_ORBIT_PASS_DIRECTION']][()].decode()
            look_dir = src_h5[
                dswx_meta_mapping['RTC_LOOK_DIRECTION']][()].decode()
            prod_ver = src_h5[
                dswx_meta_mapping['RTC_PRODUCT_VERSION']][()].decode()
            zero_dopp_start = src_h5[
                dswx_meta_mapping['RTC_SENSING_START_TIME']][()].decode()
            zero_dopp_end = src_h5[
                dswx_meta_mapping['RTC_SENSING_END_TIME']][()].decode()
            frame_number = src_h5[
                dswx_meta_mapping['RTC_FRAME_NUMBER']][()]
            track_number = src_h5[
                dswx_meta_mapping['RTC_TRACK_NUMBER']][()]
            abs_orbit_number = src_h5[
                dswx_meta_mapping['RTC_ABSOLUTE_ORBIT_NUMBER']][()]
            try:
                input_slc_granules = src_h5[
                    dswx_meta_mapping['RTC_INPUT_L1_SLC_GRANULES']][(0)].decode()
            except:
                print('RTC_INPUT_L1_SLC_GRANULES is not available')
        dswx_metadata_dict = {
            'ORBIT_PASS_DIRECTION': orbit_pass_dir,
            'LOOK_DIRECTION': look_dir,
            'PRODUCT_VERSION': prod_ver,
            'ZERO_DOPPLER_START_TIME': zero_dopp_start,
            'ZERO_DOPPLER_END_TIME': zero_dopp_end,
            'FRAME_NUMBER': frame_number,
            'TRACK_NUMBER': track_number,
            'ABSOLUTE_ORBIT_NUMBER': abs_orbit_number,
        }

        return dswx_metadata_dict


def slice_gen(total_size: int,
              batch_size: int,
              combine_rem: bool = True) -> Iterator[slice]:
    """Generate slices with size defined by batch_size.

    Parameters
    ----------
    total_size: int
        size of data to be manipulated by slice_gen
    batch_size: int
        designated data chunk size in which data is sliced into.
    combine_rem: bool
        Combine the remaining values with the last complete block if 'True'.
        If False, ignore the remaining values
        Default = 'True'

    Yields
    ------
    slice: slice obj
        Iterable slices of data with specified input batch size,
        bounded by start_idx and stop_idx.
    """
    num_complete_blks = total_size // batch_size
    num_total_complete = num_complete_blks * batch_size
    num_rem = total_size - num_total_complete

    if combine_rem and num_rem > 0:
        for start_idx in range(0, num_total_complete - batch_size, batch_size):
            stop_idx = start_idx + batch_size
            yield slice(start_idx, stop_idx)

        last_blk_start = num_total_complete - batch_size
        last_blk_stop = total_size
        yield slice(last_blk_start, last_blk_stop)
    else:
        for start_idx in range(0, num_total_complete, batch_size):
            stop_idx = start_idx + batch_size
            yield slice(start_idx, stop_idx)


def run(cfg):
    """Generate mosaic workflow with user-defined args stored
    in dictionary runconfig 'cfg'

    Parameters:
    -----------
    cfg: RunConfig
        RunConfig object with user runconfig options
    """

    # Mosaicking parameters
    processing_cfg = cfg.groups.processing

    input_list = cfg.groups.input_file_group.input_file_path

    mosaic_cfg = processing_cfg.mosaic
    mosaic_mode = mosaic_cfg.mosaic_mode
    mosaic_prefix = mosaic_cfg.mosaic_prefix

    resamp_required = mosaic_cfg.resamp_required
    resamp_method = mosaic_cfg.resamp_method
    resamp_out_res = mosaic_cfg.resamp_out_res

    scratch_dir = cfg.groups.product_path_group.scratch_path
    os.makedirs(scratch_dir, exist_ok=True)

    row_blk_size = mosaic_cfg.read_row_blk_size
    col_blk_size = mosaic_cfg.read_col_blk_size

    # Create reader object
    reader = RTCReader(
        row_blk_size=row_blk_size,
        col_blk_size=col_blk_size,
    )

    # Mosaic input RTC into output Geotiff
    reader.process_rtc_hdf5(
        input_list,
        scratch_dir,
        mosaic_mode,
        mosaic_prefix,
        resamp_method,
        resamp_out_res,
        resamp_required,
    )

if __name__ == "__main__":
    '''Run mosaic rtc products from command line'''
    # load arguments from command line
    parser = _get_parser()

    # parse arguments
    args = parser.parse_args()

    mimetypes.add_type("text/yaml", ".yaml", strict=True)

    cfg = RunConfig.load_from_yaml(args.input_yaml[0], 'dswx_ni', args)

    # Run Mosaic RTC workflow
    run(cfg)<|MERGE_RESOLUTION|>--- conflicted
+++ resolved
@@ -87,7 +87,6 @@
         # Collect EPSG
         epsg_array, epsg_same_flag = self.get_nisar_epsg(input_list)
 
-<<<<<<< HEAD
         # Write all RTC HDF5 inputs to intermeidate Geotiff first and re-use
         # existing functions to reproject data and create mosaicked output
         # from intermediate Geotiffs
@@ -100,23 +99,6 @@
                 epsg_array,
                 data_path,
                 layover_path,
-=======
-        # To Do: Read and write to geotiff
-        # 1. If EPSG are the same between inputs, then write it to output
-        #    mosaicked Geotiff directly from input HDF5
-        # 2. Otherwise, write all to intermediate Geotiff first and re-use
-        #    existing functions to reproject data and create mosaicked output
-        #    from intermediate Geotiffs
-
-        # Currently, intermediate Geotiffs are created regardless of EPSG
-        layover_exist, geogrid_in = self.write_rtc_geotiff(
-            input_list,
-            output_dir,
-            scratch_dir,
-            epsg_array,
-            data_path,
-            layover_path,
->>>>>>> 2786b44b
             )
 
         # Choose Resampling methods
@@ -199,12 +181,6 @@
 
         Returns
         -------
-<<<<<<< HEAD
-=======
-        layover_exist: bool
-            Boolean which indicates if a layoverShadowMask layer exists
-            in input RTC
->>>>>>> 2786b44b
         geogrid_in: DSWXGeogrid object
             A dataclass object  representing the geographical grid
             configuration for an RTC (Radar Terrain Correction) run.
@@ -787,7 +763,6 @@
         return epsg_array, epsg_same_flag
 
     def read_write_rtc(
-<<<<<<< HEAD
         self,
         h5_ds: Dataset,
         output_gtiff,
@@ -800,20 +775,6 @@
         crs: str,
         dswx_metadata_dict: dict):
         """Read an level-2 RTC prodcut in HDF5 format and writ it out in
-=======
-            self,
-            h5_ds: Dataset,
-            output_gtiff,
-            num_rows: int,
-            num_cols: int,
-            row_blk_size: int,
-            col_blk_size: int,
-            designated_value: np.float32,
-            geotransform: Affine,
-            crs: str,
-            dswx_metadata_dict: dict):
-        """Read an level-2 RTC product in HDF5 format and writ it out in
->>>>>>> 2786b44b
         GeoTiff format in data blocks defined by row_blk_size and col_blk_size.
 
         Parameters
