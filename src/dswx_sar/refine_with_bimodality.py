--- conflicted
+++ resolved
@@ -998,15 +998,9 @@
 
     for pol_ind, pol in enumerate(pol_list):
         if pol in ['VV', 'VH', 'HH', 'HV']:
-<<<<<<< HEAD
-
+            logger.info(f'filling bright water bodies with bimodality using {pol}')
             bimodality_output = np.zeros([len(sizes)], dtype='byte')
-=======
-            logger.info(f'filling bright water bodies with bimodality using {pol}')
-            bimodality_output = np.zeros([len(sizes)])
-            ad_output = np.zeros([len(sizes)])
-
->>>>>>> 570e0a3c
+
             args_list = [(i, sizes[i], coord_list[i], water_label_str,
                               input_dict['landcover'], input_dict['intensity'],
                               input_dict['ref_land'], pol_ind,
